--- conflicted
+++ resolved
@@ -325,11 +325,7 @@
 
   @override
   String toString() =>
-<<<<<<< HEAD
-      '$runtimeType{$fullyQualifiedName, type: $resourceRecordType, isMulticast: $isMulticast}';
-=======
       'ResourceRecordQuery{$fullyQualifiedName, type: ${ResourceRecordType.toDebugString(resourceRecordType)}, isMulticast: $isMulticast}';
->>>>>>> 7e809279
 }
 
 /// Base implementation of DNS resource records (RRs).
